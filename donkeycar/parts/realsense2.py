'''
Author: Tawn Kramer
File: realsense2.py
Date: April 14 2019
Notes: Parts to input data from Intel Realsense 2 cameras
'''
import time
import cv2
import logging

import numpy as np
import pyrealsense2 as rs
import math as m

"""
Returns R, T transform from src to dst
"""
def get_extrinsics(src, dst):
    extrinsics = src.get_extrinsics_to(dst)
    R = np.reshape(extrinsics.rotation, [3,3]).T
    T = np.array(extrinsics.translation)
    return (R, T)

"""
Returns a camera matrix K from librealsense intrinsics
"""
def camera_matrix(intrinsics):
    return np.array([[intrinsics.fx,             0, intrinsics.ppx],
                     [            0, intrinsics.fy, intrinsics.ppy],
                     [            0,             0,              1]])

"""
Returns the fisheye distortion from librealsense intrinsics
"""
def fisheye_distortion(intrinsics):
    return np.array(intrinsics.coeffs[:4])


class RS_T265_StereoRectified(object):
    '''
    The Intel Realsense T265 camera is a device which uses an imu, twin fisheye cameras,
    and an Movidius chip to do sensor fusion and emit a world space coordinate frame that 
    is remarkably consistent.
    '''

    def __init__(self, image_w=240, fov=120):
        
        # Declare RealSense pipeline, encapsulating the actual device and sensors
        self.pipe = rs.pipeline()
        cfg = rs.config()
        cfg.enable_stream(rs.stream.fisheye, 1) # Left camera
        cfg.enable_stream(rs.stream.fisheye, 2) # Right camera

        # Set up a mutex to share data between threads 
        from threading import Lock
        self.frame_mutex = Lock()
        self.frame_data = {"left"  : None,
              "right" : None,
              "timestamp_ms" : None
              }

        def callback(frame):
            if frame.is_frameset():
                frameset = frame.as_frameset()
                f1 = frameset.get_fisheye_frame(1).as_video_frame()
                f2 = frameset.get_fisheye_frame(2).as_video_frame()
                left_data = np.asanyarray(f1.get_data())
                right_data = np.asanyarray(f2.get_data())
                ts = frameset.get_timestamp()
                self.frame_mutex.acquire()
                self.frame_data["left"] = left_data
                self.frame_data["right"] = right_data
                self.frame_data["timestamp_ms"] = ts
                self.frame_mutex.release()

        # Start streaming with our callback
        self.pipe.start(cfg, callback)
        time.sleep(0.5)

        profiles = self.pipe.get_active_profile()
        streams = {"left"  : profiles.get_stream(rs.stream.fisheye, 1).as_video_stream_profile(),
               "right" : profiles.get_stream(rs.stream.fisheye, 2).as_video_stream_profile()}
        intrinsics = {"left"  : streams["left"].get_intrinsics(),
                  "right" : streams["right"].get_intrinsics()}
        
        # Print information about both cameras
        print(">>>Cal::Intrinsics::Left camera:",  intrinsics["left"])
        print(">>>Cal::Intrinsics::Right camera:", intrinsics["right"])

<<<<<<< HEAD
=======
        (R, T) = get_extrinsics(streams["left"], streams["right"])
        print(">>>Cal::relativeExtrinsics:", (R,T))

        window_size = 5
        self.min_disp = 0
        self.num_disp = 112 - self.min_disp
        self.max_disp = self.min_disp + self.num_disp
        self.stereo = cv2.StereoSGBM_create(minDisparity = self.min_disp,
                                   numDisparities = self.num_disp,
                                   blockSize = 16,
                                   P1 = 8*3*window_size**2,
                                   P2 = 32*3*window_size**2,
                                   disp12MaxDiff = 1,
                                   uniquenessRatio = 10,
                                   speckleWindowSize = 100,
                                   speckleRange = 32)
        
>>>>>>> 5389f10e
        # Translate the intrinsics from librealsense into OpenCV
        K_left  = camera_matrix(intrinsics["left"])
        D_left  = fisheye_distortion(intrinsics["left"])
        K_right = camera_matrix(intrinsics["right"])
        D_right = fisheye_distortion(intrinsics["right"])
<<<<<<< HEAD

        (R, T) = get_extrinsics(streams["left"], streams["right"])
        print(">>>Cal::relativeExtrinsics:", (R,T))

        print("initializing FoV: ",fov, " Width px: ", image_w)
        stereo_fov_rad = fov * (m.pi/180)  # 110 degree desired fov
        stereo_width_px = image_w          # 300x300 pixel stereo output
        stereo_focal_px = stereo_width_px/2 / m.tan(stereo_fov_rad/2)
=======
       
        # We calculate the undistorted focal length:
        #
        #         h
        # -----------------
        #  \      |      /
        #    \    | f  /
        #     \   |   /
        #      \ fov /
        #        \|/

        print("initializing FoV: ",fov, " Width px: ", image_w)
        stereo_fov_rad = fov * (m.pi/180)  # 110 degree desired fov
        stereo_height_px = image_w # use image_w to initialize height
        stereo_focal_px = stereo_height_px/2 / m.tan(stereo_fov_rad/2)
>>>>>>> 5389f10e

        # We set the left rotation to identity and the right rotation
        # the rotation between the cameras
        R_left = np.eye(3)
        R_right = R

        # The stereo algorithm needs max_disp extra pixels in order to produce valid
        # disparity on the desired output region. This changes the width, but the
        # center of projection should be on the center of the cropped image
        
<<<<<<< HEAD
        stereo_height_px = stereo_width_px // 2
        stereo_size = (stereo_width_px, stereo_height_px)
        stereo_cx = (stereo_height_px - 1)/2
=======
        stereo_width_px = stereo_height_px + self.max_disp
        stereo_size = (stereo_width_px, stereo_height_px)
        stereo_cx = (stereo_height_px - 1)/2 + self.max_disp
>>>>>>> 5389f10e
        stereo_cy = (stereo_height_px - 1)/2

        # Construct the left and right projection matrices, the only difference is
        # that the right projection matrix should have a shift along the x axis of
        # baseline*focal_length
        P_left = np.array([[stereo_focal_px, 0, stereo_cx, 0],
                        [0, stereo_focal_px, stereo_cy, 0],
                        [0,               0,         1, 0]])
        P_right = P_left.copy()
        P_right[0][3] = T[0]*stereo_focal_px

<<<<<<< HEAD
=======
        # Construct Q for use with cv2.reprojectImageTo3D. Subtract max_disp from x
        # since we will crop the disparity later
        Q = np.array([[1, 0,       0, -(stereo_cx - self.max_disp)],
                      [0, 1,       0, -stereo_cy],
                      [0, 0,       0, stereo_focal_px],
                      [0, 0, -1/T[0], 0]])

>>>>>>> 5389f10e
        # Create an undistortion map for the left and right camera which applies the
        # rectification and undoes the camera distortion. This only has to be done
        # once
        print("creating StereoRectify::UndistortionMap")
        m1type = cv2.CV_32FC1
        (lm1, lm2) = cv2.fisheye.initUndistortRectifyMap(K_left, D_left, R_left, P_left, stereo_size, m1type)
        (rm1, rm2) = cv2.fisheye.initUndistortRectifyMap(K_right, D_right, R_right, P_right, stereo_size, m1type)
        self.undistort_rectify = {"left"  : (lm1, lm2),
                            "right" : (rm1, rm2)}
        self.img = None
        self.running = True

    def poll(self):
        try:
            self.frame_mutex.acquire()
            valid = self.frame_data["timestamp_ms"] is not None
            self.frame_mutex.release()
        except Exception as e:
            logging.error(e)
            return

        # If frames are ready to process
        if valid:
            # Hold the mutex only long enough to copy the stereo frames
            self.frame_mutex.acquire()
            frame_copy = {"left"  : self.frame_data["left"].copy(),
                          "right" : self.frame_data["right"].copy()}
            self.frame_mutex.release()

            # Undistort and crop the center of the frames
            center_undistorted = {"left" : cv2.remap(src = frame_copy["left"],
                                          map1 = self.undistort_rectify["left"][0],
                                          map2 = self.undistort_rectify["left"][1],
                                          interpolation = cv2.INTER_LINEAR),
                                  "right" : cv2.remap(src = frame_copy["right"],
                                          map1 = self.undistort_rectify["right"][0],
                                          map2 = self.undistort_rectify["right"][1],
                                          interpolation = cv2.INTER_LINEAR)}
<<<<<<< HEAD

            img_l = center_undistorted["left"]
            img_r = center_undistorted["right"]

            if img_l is not None and img_r is not None:
                width, height = img_l.shape
                grey_a = img_l
                grey_b = img_r
                grey_c = grey_a - grey_b
                
                stereo_image = np.zeros([width, height, 3], dtype=np.dtype('B'))
                stereo_image[...,0] = np.reshape(grey_a, (width, height))
                stereo_image[...,1] = np.reshape(grey_b, (width, height))
                stereo_image[...,2] = np.reshape(grey_c, (width, height))
=======
           # compute the disparity on the center of the frames and convert it to a pixel disparity (divide by DISP_SCALE=16)
            disparity = self.stereo.compute(center_undistorted["left"], center_undistorted["right"]).astype(np.float32) / 16.0
            # re-crop just the valid part of the disparity
            disparity = disparity[:,self.max_disp:]
            # convert disparity to 0-255 and color it
            disp_vis = 255*(disparity - self.min_disp)/ self.num_disp

            img_l = center_undistorted["left"][:,self.max_disp:]
            img_r = center_undistorted["right"][:,self.max_disp:]

            if img_l is not None and img_r is not None:
                width, height = img_l.shape
		# crop ROI to look at the road
                crop_height = height // 2
                grey_a = img_l[crop_height:height,0:width]
                grey_b = img_r[crop_height:height,0:width]
                grey_c = disp_vis[crop_height:height,0:width]
                
                stereo_image = np.zeros([crop_height, width, 3], dtype=np.dtype('B'))
                stereo_image[...,0] = np.reshape(grey_a, (crop_height, width))
                stereo_image[...,1] = np.reshape(grey_b, (crop_height, width))
                stereo_image[...,2] = np.reshape(grey_c, (crop_height, width))
>>>>>>> 5389f10e

                self.img = np.array(stereo_image)


    def update(self):
        while self.running:
            self.poll()

    def run_threaded(self):
        return self.img

    def run(self):
        self.poll()
        return self.run_threaded()

    def shutdown(self):
        self.running = False
        time.sleep(0.1)
        self.pipe.stop()


class RS_T265(object):
    '''
    The Intel Realsense T265 camera is a device which uses an imu, twin fisheye cameras,
    and an Movidius chip to do sensor fusion and emit a world space coordinate frame that 
    is remarkably consistent.
    '''

    def __init__(self, image_w=100, image_h=100, frame_rate=15, image_output=True, stereo=False, imu_output=False, motion=False):
        #Using the image_output will grab two image streams from the fisheye cameras but return only one.
        #This can be a bit much for USB2, but you can try it. Docs recommend USB3 connection for this.
        self.stereo = stereo
        self.image_output = image_output
        self.imu_output = imu_output
        self.motion = motion

        if self.motion:
            self.stereo = False
            self.image_output = False
            self.imu_output = False

        # Declare RealSense pipeline, encapsulating the actual device and sensors
        self.pipe = rs.pipeline()
        cfg = rs.config()
        
        if self.imu_output or self.motion:
            cfg.enable_stream(rs.stream.pose)

        if self.image_output:
            #right now it's required for both streams to be enabled
            cfg.enable_stream(rs.stream.fisheye, 1) # Left camera
            cfg.enable_stream(rs.stream.fisheye, 2) # Right camera

        # Start streaming with requested config
        self.pipe.start(cfg)
        self.running = True
        
        zero_vec = (0.0, 0.0, 0.0)
        self.pos = zero_vec
        self.vel = zero_vec
        self.acc = zero_vec
        self.rot = zero_vec
        self.limg = None
        self.rimg = None

    def poll(self):
        try:
            frames = self.pipe.wait_for_frames()
        except Exception as e:
            logging.error(e)
            return

        if self.imu_output or self.motion:
            data = frames.get_pose_frame().get_pose_data()
            self.pos = data.translation
            self.vel = data.velocity
            self.acc = data.acceleration
            w = data.rotation.w
            x = -data.rotation.z
            y = data.rotation.x
            z = -data.rotation.y

            pitch =  -m.asin(2.0 * (x*z - w*y)) * 180.0 / m.pi
            roll  =  m.atan2(2.0 * (w*x + y*z), w*w - x*x - y*y + z*z) * 180.0 / m.pi
            yaw   =  m.atan2(2.0 * (w*z + x*y), w*w + x*x - y*y - z*z) * 180.0 / m.pi
            self.rot = [roll, pitch, yaw]
        if self.image_output:
            self.limg = np.asanyarray(frames.get_fisheye_frame(1).get_data())
            if self.stereo:
                self.rimg = np.asanyarray(frames.get_fisheye_frame(2).get_data())

    def update(self):
        while self.running:
            self.poll()

    def run_threaded(self):
        if self.motion:
            return self.vel.x, self.vel.y, self.vel.z, self.acc.x, self.acc.y, self.acc.z, self.rot[0], self.rot[1], self.rot[2]
        
        if self.stereo:
            if self.imu_output:
                return self.limg, self.rimg, self.acc.x, self.acc.y, self.acc.z, self.rot[0], self.rot[1], self.rot[2]
            elif self.image_output:
                return self.limg, self.rimg
        else:
            if self.imu_output:
                return self.limg, self.acc.x, self.acc.y, self.acc.z, self.rot[0], self.rot[1], self.rot[2]
            elif self.imu_output:
                return self.limg

    def run(self):
        self.poll()
        return self.run_threaded()

    def shutdown(self):
        self.running = False
        time.sleep(0.1)
        self.pipe.stop()


class RS_D435i(object):
    '''
    The Intel Realsense D435i camera is a RGBD camera with imu
    '''

    def __init__(self, image_w=320, image_h=240, frame_rate=15, img_type='color'):
        self.pipe = rs.pipeline()
        cfg = rs.config()
        self.img_type = img_type

        if self.img_type == 'color':
            cfg.enable_stream(rs.stream.color, image_w, image_h, rs.format.bgr8, frame_rate)
        elif self.img_type == 'depth':
            cfg.enable_stream(rs.stream.depth, image_w, image_h, rs.format.z16, frame_rate)
        else:
            raise Exception("img_type >", img_type, "< not supported.")

        # Start streaming with requested config
        self.pipe.start(cfg)
        self.running = True
        
        self.img = None

    def poll(self):
        try:
            frames = self.pipe.wait_for_frames()
        except Exception as e:
            logging.error(e)
            return

        if self.img_type is 'color':
            self.img = np.asanyarray(frames.get_color_frame().get_data())
        elif self.img_type is 'depth':
            self.img = np.asanyarray(frames.get_depth_frame().get_data())
        else:
            raise Exception("img_type >", self.img_type, "< not supported.")

    def update(self):
        while self.running:
            self.poll()

    def run_threaded(self):
        return self.img

    def run(self):
        self.poll()
        return self.run_threaded()

    def shutdown(self):
        self.running = False
        time.sleep(0.1)
        self.pipe.stop()

if __name__ == "__main__":
    iter = 0
    cam = RS_T265_StereoRectified()
    WINDOW_TITLE = 'Realsense'
    cv2.namedWindow(WINDOW_TITLE, cv2.WINDOW_NORMAL)
    while True:
        img = cam.run()
        cv2.imshow(WINDOW_TITLE,img)
        key = cv2.waitKey(1)<|MERGE_RESOLUTION|>--- conflicted
+++ resolved
@@ -87,8 +87,6 @@
         print(">>>Cal::Intrinsics::Left camera:",  intrinsics["left"])
         print(">>>Cal::Intrinsics::Right camera:", intrinsics["right"])
 
-<<<<<<< HEAD
-=======
         (R, T) = get_extrinsics(streams["left"], streams["right"])
         print(">>>Cal::relativeExtrinsics:", (R,T))
 
@@ -106,22 +104,11 @@
                                    speckleWindowSize = 100,
                                    speckleRange = 32)
         
->>>>>>> 5389f10e
         # Translate the intrinsics from librealsense into OpenCV
         K_left  = camera_matrix(intrinsics["left"])
         D_left  = fisheye_distortion(intrinsics["left"])
         K_right = camera_matrix(intrinsics["right"])
         D_right = fisheye_distortion(intrinsics["right"])
-<<<<<<< HEAD
-
-        (R, T) = get_extrinsics(streams["left"], streams["right"])
-        print(">>>Cal::relativeExtrinsics:", (R,T))
-
-        print("initializing FoV: ",fov, " Width px: ", image_w)
-        stereo_fov_rad = fov * (m.pi/180)  # 110 degree desired fov
-        stereo_width_px = image_w          # 300x300 pixel stereo output
-        stereo_focal_px = stereo_width_px/2 / m.tan(stereo_fov_rad/2)
-=======
        
         # We calculate the undistorted focal length:
         #
@@ -137,7 +124,6 @@
         stereo_fov_rad = fov * (m.pi/180)  # 110 degree desired fov
         stereo_height_px = image_w # use image_w to initialize height
         stereo_focal_px = stereo_height_px/2 / m.tan(stereo_fov_rad/2)
->>>>>>> 5389f10e
 
         # We set the left rotation to identity and the right rotation
         # the rotation between the cameras
@@ -148,15 +134,9 @@
         # disparity on the desired output region. This changes the width, but the
         # center of projection should be on the center of the cropped image
         
-<<<<<<< HEAD
-        stereo_height_px = stereo_width_px // 2
-        stereo_size = (stereo_width_px, stereo_height_px)
-        stereo_cx = (stereo_height_px - 1)/2
-=======
         stereo_width_px = stereo_height_px + self.max_disp
         stereo_size = (stereo_width_px, stereo_height_px)
         stereo_cx = (stereo_height_px - 1)/2 + self.max_disp
->>>>>>> 5389f10e
         stereo_cy = (stereo_height_px - 1)/2
 
         # Construct the left and right projection matrices, the only difference is
@@ -168,8 +148,6 @@
         P_right = P_left.copy()
         P_right[0][3] = T[0]*stereo_focal_px
 
-<<<<<<< HEAD
-=======
         # Construct Q for use with cv2.reprojectImageTo3D. Subtract max_disp from x
         # since we will crop the disparity later
         Q = np.array([[1, 0,       0, -(stereo_cx - self.max_disp)],
@@ -177,7 +155,6 @@
                       [0, 0,       0, stereo_focal_px],
                       [0, 0, -1/T[0], 0]])
 
->>>>>>> 5389f10e
         # Create an undistortion map for the left and right camera which applies the
         # rectification and undoes the camera distortion. This only has to be done
         # once
@@ -216,23 +193,7 @@
                                           map1 = self.undistort_rectify["right"][0],
                                           map2 = self.undistort_rectify["right"][1],
                                           interpolation = cv2.INTER_LINEAR)}
-<<<<<<< HEAD
-
-            img_l = center_undistorted["left"]
-            img_r = center_undistorted["right"]
-
-            if img_l is not None and img_r is not None:
-                width, height = img_l.shape
-                grey_a = img_l
-                grey_b = img_r
-                grey_c = grey_a - grey_b
-                
-                stereo_image = np.zeros([width, height, 3], dtype=np.dtype('B'))
-                stereo_image[...,0] = np.reshape(grey_a, (width, height))
-                stereo_image[...,1] = np.reshape(grey_b, (width, height))
-                stereo_image[...,2] = np.reshape(grey_c, (width, height))
-=======
-           # compute the disparity on the center of the frames and convert it to a pixel disparity (divide by DISP_SCALE=16)
+            # compute the disparity on the center of the frames and convert it to a pixel disparity (divide by DISP_SCALE=16)
             disparity = self.stereo.compute(center_undistorted["left"], center_undistorted["right"]).astype(np.float32) / 16.0
             # re-crop just the valid part of the disparity
             disparity = disparity[:,self.max_disp:]
@@ -244,7 +205,7 @@
 
             if img_l is not None and img_r is not None:
                 width, height = img_l.shape
-		# crop ROI to look at the road
+		        # crop ROI to look at the road
                 crop_height = height // 2
                 grey_a = img_l[crop_height:height,0:width]
                 grey_b = img_r[crop_height:height,0:width]
@@ -254,7 +215,6 @@
                 stereo_image[...,0] = np.reshape(grey_a, (crop_height, width))
                 stereo_image[...,1] = np.reshape(grey_b, (crop_height, width))
                 stereo_image[...,2] = np.reshape(grey_c, (crop_height, width))
->>>>>>> 5389f10e
 
                 self.img = np.array(stereo_image)
 
